from pathlib import Path
from phenopackets.schema.v2 import Phenopacket
import phenopackets
<<<<<<< HEAD
from phenopacket_mapper.data_standards import DataSet, CodeSystem
from phenopacket_mapper.mapping.mapper import PhenopacketMapper, PhenopacketElement
=======
from phenopacket_mapper.data_standards import data_model
from phenopacket_mapper.mapping.mapper import PhenopacketMapper
>>>>>>> a3718b29
from rarelink.rarelink_cdm.rarelink_cdm import load_rarelink_data
from rarelink.rarelink_cdm import pref_code_disease, pref_disease_onset, pref_hgvs_code, pref_zygosity_code


def rarelink_cdm_phenopackets_mapping(data_set: DataSet) -> PhenopacketMapper:

    data_model = data_set.data_model

    return PhenopacketMapper(
<<<<<<< HEAD
        data_model=data_model,
        id=data_model.pseudonym,
        # subject=PhenopacketElement(
        #     phenopacket_element=phenopackets.Individual,
        #     # (1) Formal Criteria
        #     id=data_model.pseudonym,
        #     time_at_last_encounter=data_model.date_of_admission,
        #     # (2) Personal Information
        #     date_of_birth=data_model.date_of_birth,
        #     sex=data_model.sex_at_birth,
        #     karyotypic_sex=data_model.karyotypic_sex,
        #     gender=data_model.gender_identity,
        #     vital_status=PhenopacketElement(
        #         phenopacket_element=phenopackets.VitalStatus,
        #         status=data_model.vital_status,
        #         time_of_death=data_model.time_of_death,
        #         cause_of_death=data_model.cause_of_death,
        #         time_at_last_encounter=data_model.age_category,
        #     )
        # ),
        # interpretations=[
        #     PhenopacketElement(
        #         phenopacket_element=phenopackets.Interpretation,
        #         id=getattr(data_model, f"pseudonym_{i}", None),
        #         progress_status=getattr(data_model, f"progress_status_of_interpretation_{i}", None),
        #         diagnosis=PhenopacketElement(
        #             phenopacket_element=Phenopacket.Diagnosis,
        #             disease=getattr(data_model, f"genomic_diagnosis_{i}", None),
        #             genomic_interpretations=[
        #                 PhenopacketElement(
        #                     phenopacket_element=phenopackets.GenomicInterpretation,
        #                     subject_or_biosample_id=getattr(data_model, f"pseudonym_{i}", None),
        #                     interpretation_status=PhenopacketElement(
        #                         phenopacket_element=Phenopacket.InterpretationStatus,
        #                         interpretation_status=getattr(data_model, f"interpretation_status_{i}", None),
        #                     ),
        #                     call=PhenopacketElement(
        #                         phenopacket_element=Phenopacket.VariationInterpretation,
        #                         acmg_pathogenicity_classification=PhenopacketElement(
        #                             phenopacket_element=phenopackets.AcmgPathogenicityClassification,
        #                             acmg_pathogenicity_classification=getattr(data_model, f"clinical_significance_acmg_{i}", None),
        #                         ),
        #                         therapeutic_actionability=PhenopacketElement(
        #                             phenopacket_element=phenopackets.TherapeuticActionability,
        #                             therapeutic_actionability=getattr(data_model, f"therapeutic_actionability_{i}", None),
        #                         ),
        #                         variation_descriptor=PhenopacketElement(
        #                             phenopacket_element=phenopackets.VariationDescriptor,
        #                             vrs_ref_allele_seq=getattr(data_model, f"reference_genome_{i}", None),
        #                             allelic_state=pref_zygosity_code([
        #                                 getattr(data_model, f"zygosity_{i}", None),
        #                                 getattr(data_model, f"zygosity_other_{i}", None)
        #                             ]),  # Call pref_zygosity_code function
        #                             extensions=PhenopacketElement(
        #                                 phenopacket_element=phenopackets.Extension,
        #                                 name=getattr(data_model, f"genetic_mutation_string_{i}", None),
        #                                 value=getattr(data_model, f"genetic_mutation_string_{i}", None),
        #                             ),
        #                             expression=PhenopacketElement(
        #                                 phenopacket_element=phenopackets.Expression,
        #                                 syntax="hgvs",
        #                                 value=pref_hgvs_code([
        #                                     getattr(data_model, f"genomic_dna_change_{i}", None),
        #                                     getattr(data_model, f"sequence_dna_change_{i}", None),
        #                                     getattr(data_model, f"amino_acid_dna_change_{i}", None)
        #                                 ]),  # Call pref_hgvs_code function
        #                             ),
        #                             gene_context=PhenopacketElement(
        #                                 phenopacket_element=phenopackets.GeneDescriptor,
        #                                 value_id=getattr(data_model, f"gene_{i}", None),
        #                                 symbol=getattr(data_model, f"gene_symbol_{i}", None),
        #                             ),
        #                         ),
        #                     )
        #                 )
        #             ]
        #         )
        #     )
        #     for i in range(9999)  # Assuming an upper bound
        # ],
        #
        # # Diseases list
        # diseases=[
        #     PhenopacketElement(
        #         phenopacket_element=phenopackets.Disease,
        #         term=pref_code_disease([
        #             getattr(data_model, f"disease_mondo_{i}", None),
        #             getattr(data_model, f"disease_ordo_{i}", None),
        #             getattr(data_model, f"disease_omim_{i}", None),
        #             getattr(data_model, f"disease_icd10cm_{i}", None),
        #             getattr(data_model, f"disease_icd11_{i}", None)
        #         ]),
        #         onset=pref_disease_onset([
        #             getattr(data_model, f"date_of_diagnosis_{i}", None),
        #             getattr(data_model, f"date_of_onset_{i}", None),
        #             getattr(data_model, f"age_at_onset_{i}", None),
        #         ]),
        #         excluded=getattr(data_model, f"verification_status_{i}", None),
        #         primary_site=getattr(data_model, f"body_site_{i}", None)
        #     )
        #     for i in range(9999)
        #     if any([
        #         getattr(data_model, f"disease_mondo_{i}", None),
        #         getattr(data_model, f"disease_ordo_{i}", None),
        #         getattr(data_model, f"disease_omim_{i}", None),
        #         getattr(data_model, f"disease_icd10cm_{i}", None),
        #         getattr(data_model, f"disease_icd11_{i}", None)
        #     ])
        # ],
        #
        # # Phenotypic features list
        # phenotypic_features=[
        #     PhenopacketElement(
        #         phenopacket_element=phenopackets.PhenotypicFeature,
        #         type=getattr(data_model, f"phenotypic_feature_{i}", None),
        #         onset=getattr(data_model, f"determination_date_{i}", None),
        #         excluded=getattr(data_model, f"status_{i}", None),
        #         modifier=[
        #             modifier
        #             for modifier in [
        #                 getattr(data_model, f"modifier_hpo_{j}_{i}", None) for j in range(1, 4)
        #             ] + [
        #                 getattr(data_model, f"modifier_ncbitaxon_{j}_{i}", None) for j in range(1, 4)
        #             ] + [
        #                 getattr(data_model, f"modifier_snomed_{j}_{i}", None) for j in range(1, 4)
        #             ]
        #             if modifier
        #         ] or None  # If no modifiers, pass None
        #     )
        #     for i in range(9999)
        #     if getattr(data_model, f"phenotypic_feature_{i}", None)
        # ]
    )
=======
        data_set=data_set,
        id=data_model.pseudonym
    )
    #     subject=PhenopacketElement(
    #         phenopacket_element=phenopackets.Individual,
    #         # (1) Formal Criteria
    #         id=data_model.pseudonym,
    #         time_at_last_encounter=data_model.date_of_admission,
    #         # (2) Personal Information
    #         date_of_birth=data_model.date_of_birth,
    #         sex=data_model.sex_at_birth,
    #         karyotypic_sex=data_model.karyotypic_sex,
    #         gender=data_model.gender_identity,
    #         vital_status=PhenopacketElement(
    #             phenopacket_element=phenopackets.VitalStatus,
    #             status=data_model.vital_status,
    #             time_of_death=data_model.time_of_death,
    #             cause_of_death=data_model.cause_of_death,
    #             time_at_last_encounter=data_model.age_category,
    #         )
    #     ),
    #     interpretations=[
    #         PhenopacketElement(
    #             phenopacket_element=phenopackets.Interpretation,
    #             id=getattr(data_model, f"pseudonym_{i}", None),
    #             progress_status=getattr(data_model, f"progress_status_of_interpretation_{i}", None),
    #             diagnosis=PhenopacketElement(
    #                 phenopacket_element=Phenopacket.Diagnosis,
    #                 disease=getattr(data_model, f"genomic_diagnosis_{i}", None),
    #                 genomic_interpretations=[
    #                     PhenopacketElement(
    #                         phenopacket_element=phenopackets.GenomicInterpretation,
    #                         subject_or_biosample_id=getattr(data_model, f"pseudonym_{i}", None),
    #                         interpretation_status=PhenopacketElement(
    #                             phenopacket_element=Phenopacket.InterpretationStatus,
    #                             interpretation_status=getattr(data_model, f"interpretation_status_{i}", None),
    #                         ),
    #                         call=PhenopacketElement(
    #                             phenopacket_element=Phenopacket.VariationInterpretation,
    #                             acmg_pathogenicity_classification=PhenopacketElement(
    #                                 phenopacket_element=phenopackets.AcmgPathogenicityClassification,
    #                                 acmg_pathogenicity_classification=getattr(data_model, f"clinical_significance_acmg_{i}", None),
    #                             ),
    #                             therapeutic_actionability=PhenopacketElement(
    #                                 phenopacket_element=phenopackets.TherapeuticActionability,
    #                                 therapeutic_actionability=getattr(data_model, f"therapeutic_actionability_{i}", None),
    #                             ),
    #                             variation_descriptor=PhenopacketElement(
    #                                 phenopacket_element=phenopackets.VariationDescriptor,
    #                                 vrs_ref_allele_seq=getattr(data_model, f"reference_genome_{i}", None),
    #                                 allelic_state=rarelink_cdm_multiple_fields.pref_zygosity_code([
    #                                     getattr(data_model, f"zygosity_{i}", None),
    #                                     getattr(data_model, f"zygosity_other_{i}", None)
    #                                 ]),  # Call pref_zygosity_code function
    #                                 extensions=PhenopacketElement(
    #                                     phenopacket_element=phenopackets.Extension,
    #                                     name=getattr(data_model, f"genetic_mutation_string_{i}", None),
    #                                     value=getattr(data_model, f"genetic_mutation_string_{i}", None),
    #                                 ),
    #                                 expression=PhenopacketElement(
    #                                     phenopacket_element=phenopackets.Expression,
    #                                     syntax="hgvs",
    #                                     value=rarelink_cdm_multiple_fields.pref_hgvs_code([
    #                                         getattr(data_model, f"genomic_dna_change_{i}", None),
    #                                         getattr(data_model, f"sequence_dna_change_{i}", None),
    #                                         getattr(data_model, f"amino_acid_dna_change_{i}", None)
    #                                     ]),  # Call pref_hgvs_code function
    #                                 ),
    #                                 gene_context=PhenopacketElement(
    #                                     phenopacket_element=phenopackets.GeneDescriptor,
    #                                     value_id=getattr(data_model, f"gene_{i}", None),
    #                                     symbol=getattr(data_model, f"gene_symbol_{i}", None),
    #                                 ),
    #                             ),
    #                         )
    #                     )
    #                 ]
    #             )
    #         )
    #         for i in range(9999)  # Assuming an upper bound
    #     ],
        
    #     # Diseases list
    #     diseases=[
    #         PhenopacketElement(
    #             phenopacket_element=phenopackets.Disease,
    #             term=rarelink_cdm_multiple_fields.pref_code_disease([
    #                 getattr(data_model, f"disease_mondo_{i}", None),
    #                 getattr(data_model, f"disease_ordo_{i}", None),
    #                 getattr(data_model, f"disease_omim_{i}", None),
    #                 getattr(data_model, f"disease_icd10cm_{i}", None),
    #                 getattr(data_model, f"disease_icd11_{i}", None)
    #             ]),
    #             onset=rarelink_cdm_multiple_fields.pref_disease_onset([
    #                 getattr(data_model, f"date_of_diagnosis_{i}", None),
    #                 getattr(data_model, f"date_of_onset_{i}", None),
    #                 getattr(data_model, f"age_at_onset_{i}", None),
    #             ]),
    #             excluded=getattr(data_model, f"verification_status_{i}", None),
    #             primary_site=getattr(data_model, f"body_site_{i}", None)
    #         )
    #         for i in range(9999)
    #         if any([
    #             getattr(data_model, f"disease_mondo_{i}", None),
    #             getattr(data_model, f"disease_ordo_{i}", None),
    #             getattr(data_model, f"disease_omim_{i}", None),
    #             getattr(data_model, f"disease_icd10cm_{i}", None),
    #             getattr(data_model, f"disease_icd11_{i}", None)
    #         ])
    #     ],

    #     # Phenotypic features list
    #     phenotypic_features=[
    #         PhenopacketElement(
    #             phenopacket_element=phenopackets.PhenotypicFeature,
    #             type=getattr(data_model, f"phenotypic_feature_{i}", None),
    #             onset=getattr(data_model, f"determination_date_{i}", None),
    #             excluded=getattr(data_model, f"status_{i}", None),
    #             modifier=[
    #                 modifier
    #                 for modifier in [
    #                     getattr(data_model, f"modifier_hpo_{j}_{i}", None) for j in range(1, 4)
    #                 ] + [
    #                     getattr(data_model, f"modifier_ncbitaxon_{j}_{i}", None) for j in range(1, 4)
    #                 ] + [
    #                     getattr(data_model, f"modifier_snomed_{j}_{i}", None) for j in range(1, 4)
    #                 ]
    #                 if modifier
    #             ] or None  # If no modifiers, pass None
    #         )
    #         for i in range(9999)
    #         if getattr(data_model, f"phenotypic_feature_{i}", None)
    #     ]
    # )
>>>>>>> a3718b29

    #    # family=[
    #     #     PhenopacketElement(
    #     #         phenopacket_element=Phenopacket.Family,
    #     #         id=data_model.family_history_pseudonym,
    #     #     #    proband=data_model.propositus_a,
    #     #         consanguinous_parents=data_model.consanguinity,
    #     #         pedigree=[
    #     #             PhenopacketElement(
    #     #                 phenopacket_element=Phenopacket.Pedigree,
    #     #                 persons=PhenopacketElement(
    #     #                     phenopacket_element=Phenopacket.Person,
    #     #                     individual_id=data_model.family_member_pseudonym,
    #     #                     paternal_id=data_model.family_member_relationship,
    #     #                     maternal_id=data_model.family_member_relationship,
    #     #                     sex=data_model.family_member_sex,
    #     #                 )
    #     #             )
    #     #         ],
    #     #     )
    #     # ]
    <|MERGE_RESOLUTION|>--- conflicted
+++ resolved
@@ -1,13 +1,8 @@
 from pathlib import Path
 from phenopackets.schema.v2 import Phenopacket
 import phenopackets
-<<<<<<< HEAD
 from phenopacket_mapper.data_standards import DataSet, CodeSystem
 from phenopacket_mapper.mapping.mapper import PhenopacketMapper, PhenopacketElement
-=======
-from phenopacket_mapper.data_standards import data_model
-from phenopacket_mapper.mapping.mapper import PhenopacketMapper
->>>>>>> a3718b29
 from rarelink.rarelink_cdm.rarelink_cdm import load_rarelink_data
 from rarelink.rarelink_cdm import pref_code_disease, pref_disease_onset, pref_hgvs_code, pref_zygosity_code
 
@@ -17,7 +12,6 @@
     data_model = data_set.data_model
 
     return PhenopacketMapper(
-<<<<<<< HEAD
         data_model=data_model,
         id=data_model.pseudonym,
         # subject=PhenopacketElement(
@@ -151,142 +145,6 @@
         #     if getattr(data_model, f"phenotypic_feature_{i}", None)
         # ]
     )
-=======
-        data_set=data_set,
-        id=data_model.pseudonym
-    )
-    #     subject=PhenopacketElement(
-    #         phenopacket_element=phenopackets.Individual,
-    #         # (1) Formal Criteria
-    #         id=data_model.pseudonym,
-    #         time_at_last_encounter=data_model.date_of_admission,
-    #         # (2) Personal Information
-    #         date_of_birth=data_model.date_of_birth,
-    #         sex=data_model.sex_at_birth,
-    #         karyotypic_sex=data_model.karyotypic_sex,
-    #         gender=data_model.gender_identity,
-    #         vital_status=PhenopacketElement(
-    #             phenopacket_element=phenopackets.VitalStatus,
-    #             status=data_model.vital_status,
-    #             time_of_death=data_model.time_of_death,
-    #             cause_of_death=data_model.cause_of_death,
-    #             time_at_last_encounter=data_model.age_category,
-    #         )
-    #     ),
-    #     interpretations=[
-    #         PhenopacketElement(
-    #             phenopacket_element=phenopackets.Interpretation,
-    #             id=getattr(data_model, f"pseudonym_{i}", None),
-    #             progress_status=getattr(data_model, f"progress_status_of_interpretation_{i}", None),
-    #             diagnosis=PhenopacketElement(
-    #                 phenopacket_element=Phenopacket.Diagnosis,
-    #                 disease=getattr(data_model, f"genomic_diagnosis_{i}", None),
-    #                 genomic_interpretations=[
-    #                     PhenopacketElement(
-    #                         phenopacket_element=phenopackets.GenomicInterpretation,
-    #                         subject_or_biosample_id=getattr(data_model, f"pseudonym_{i}", None),
-    #                         interpretation_status=PhenopacketElement(
-    #                             phenopacket_element=Phenopacket.InterpretationStatus,
-    #                             interpretation_status=getattr(data_model, f"interpretation_status_{i}", None),
-    #                         ),
-    #                         call=PhenopacketElement(
-    #                             phenopacket_element=Phenopacket.VariationInterpretation,
-    #                             acmg_pathogenicity_classification=PhenopacketElement(
-    #                                 phenopacket_element=phenopackets.AcmgPathogenicityClassification,
-    #                                 acmg_pathogenicity_classification=getattr(data_model, f"clinical_significance_acmg_{i}", None),
-    #                             ),
-    #                             therapeutic_actionability=PhenopacketElement(
-    #                                 phenopacket_element=phenopackets.TherapeuticActionability,
-    #                                 therapeutic_actionability=getattr(data_model, f"therapeutic_actionability_{i}", None),
-    #                             ),
-    #                             variation_descriptor=PhenopacketElement(
-    #                                 phenopacket_element=phenopackets.VariationDescriptor,
-    #                                 vrs_ref_allele_seq=getattr(data_model, f"reference_genome_{i}", None),
-    #                                 allelic_state=rarelink_cdm_multiple_fields.pref_zygosity_code([
-    #                                     getattr(data_model, f"zygosity_{i}", None),
-    #                                     getattr(data_model, f"zygosity_other_{i}", None)
-    #                                 ]),  # Call pref_zygosity_code function
-    #                                 extensions=PhenopacketElement(
-    #                                     phenopacket_element=phenopackets.Extension,
-    #                                     name=getattr(data_model, f"genetic_mutation_string_{i}", None),
-    #                                     value=getattr(data_model, f"genetic_mutation_string_{i}", None),
-    #                                 ),
-    #                                 expression=PhenopacketElement(
-    #                                     phenopacket_element=phenopackets.Expression,
-    #                                     syntax="hgvs",
-    #                                     value=rarelink_cdm_multiple_fields.pref_hgvs_code([
-    #                                         getattr(data_model, f"genomic_dna_change_{i}", None),
-    #                                         getattr(data_model, f"sequence_dna_change_{i}", None),
-    #                                         getattr(data_model, f"amino_acid_dna_change_{i}", None)
-    #                                     ]),  # Call pref_hgvs_code function
-    #                                 ),
-    #                                 gene_context=PhenopacketElement(
-    #                                     phenopacket_element=phenopackets.GeneDescriptor,
-    #                                     value_id=getattr(data_model, f"gene_{i}", None),
-    #                                     symbol=getattr(data_model, f"gene_symbol_{i}", None),
-    #                                 ),
-    #                             ),
-    #                         )
-    #                     )
-    #                 ]
-    #             )
-    #         )
-    #         for i in range(9999)  # Assuming an upper bound
-    #     ],
-        
-    #     # Diseases list
-    #     diseases=[
-    #         PhenopacketElement(
-    #             phenopacket_element=phenopackets.Disease,
-    #             term=rarelink_cdm_multiple_fields.pref_code_disease([
-    #                 getattr(data_model, f"disease_mondo_{i}", None),
-    #                 getattr(data_model, f"disease_ordo_{i}", None),
-    #                 getattr(data_model, f"disease_omim_{i}", None),
-    #                 getattr(data_model, f"disease_icd10cm_{i}", None),
-    #                 getattr(data_model, f"disease_icd11_{i}", None)
-    #             ]),
-    #             onset=rarelink_cdm_multiple_fields.pref_disease_onset([
-    #                 getattr(data_model, f"date_of_diagnosis_{i}", None),
-    #                 getattr(data_model, f"date_of_onset_{i}", None),
-    #                 getattr(data_model, f"age_at_onset_{i}", None),
-    #             ]),
-    #             excluded=getattr(data_model, f"verification_status_{i}", None),
-    #             primary_site=getattr(data_model, f"body_site_{i}", None)
-    #         )
-    #         for i in range(9999)
-    #         if any([
-    #             getattr(data_model, f"disease_mondo_{i}", None),
-    #             getattr(data_model, f"disease_ordo_{i}", None),
-    #             getattr(data_model, f"disease_omim_{i}", None),
-    #             getattr(data_model, f"disease_icd10cm_{i}", None),
-    #             getattr(data_model, f"disease_icd11_{i}", None)
-    #         ])
-    #     ],
-
-    #     # Phenotypic features list
-    #     phenotypic_features=[
-    #         PhenopacketElement(
-    #             phenopacket_element=phenopackets.PhenotypicFeature,
-    #             type=getattr(data_model, f"phenotypic_feature_{i}", None),
-    #             onset=getattr(data_model, f"determination_date_{i}", None),
-    #             excluded=getattr(data_model, f"status_{i}", None),
-    #             modifier=[
-    #                 modifier
-    #                 for modifier in [
-    #                     getattr(data_model, f"modifier_hpo_{j}_{i}", None) for j in range(1, 4)
-    #                 ] + [
-    #                     getattr(data_model, f"modifier_ncbitaxon_{j}_{i}", None) for j in range(1, 4)
-    #                 ] + [
-    #                     getattr(data_model, f"modifier_snomed_{j}_{i}", None) for j in range(1, 4)
-    #                 ]
-    #                 if modifier
-    #             ] or None  # If no modifiers, pass None
-    #         )
-    #         for i in range(9999)
-    #         if getattr(data_model, f"phenotypic_feature_{i}", None)
-    #     ]
-    # )
->>>>>>> a3718b29
 
     #    # family=[
     #     #     PhenopacketElement(
