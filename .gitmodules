--- conflicted
+++ resolved
@@ -1,8 +1,3 @@
 [submodule "tofhir"]
-<<<<<<< HEAD
-    path = submodules/tofhir
-    url = https://github.com/srdc/tofhir.git
-=======
 	path = submodules/tofhir
-	url = https://github.com/srdc/tofhir.git
->>>>>>> c871a17e
+	url = https://github.com/srdc/tofhir.git